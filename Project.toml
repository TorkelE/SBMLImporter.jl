name = "SBMLImporter"
uuid = "210efffb-c3c8-456d-a807-6f55560b12fe"
version = "0.1.0"

[deps]
DiffEqCallbacks = "459566f4-90b8-5000-8ac3-15dfb0a30def"
ModelingToolkit = "961ee093-0014-501f-94e3-6117800e7a78"
OrdinaryDiffEq = "1dea7af3-3e70-54e6-95c3-0bf5283fa5ed"
Revise = "295af30f-e4ad-537b-8983-00126c2a3abe"
RuntimeGeneratedFunctions = "7e49a35a-f44a-4d26-94aa-eba1b4ca6b47"
SBML = "e5567a89-2604-4b09-9718-f5f78e97c3bb"
SpecialFunctions = "276daf66-3868-5448-9aa4-cd146d93841b"

[compat]
<<<<<<< HEAD
DiffEqCallbacks = "2"
=======
ModelingToolkit = "8"
OrdinaryDiffEq = "6"
RuntimeGeneratedFunctions = "0.5"
SBML = "1"
SpecialFunctions = "2"
>>>>>>> 8ba58f90

[extras]
CSV = "336ed68f-0bac-5ca0-87d4-7b16caf5d00b"
DataFrames = "a93c6f00-e57d-5684-b7b6-d8193f3e46c0"
Downloads = "f43a241f-c20a-4ad4-852c-f6b1247861c6"
SafeTestsets = "1bc83da4-3b8d-516f-aca4-4fe02f6d838f"
Test = "8dfed614-e22c-5e08-85e1-65c5234f0b40"

[targets]
test = ["Test", "CSV", "DataFrames", "Downloads", "SafeTestsets"]<|MERGE_RESOLUTION|>--- conflicted
+++ resolved
@@ -12,15 +12,12 @@
 SpecialFunctions = "276daf66-3868-5448-9aa4-cd146d93841b"
 
 [compat]
-<<<<<<< HEAD
 DiffEqCallbacks = "2"
-=======
 ModelingToolkit = "8"
 OrdinaryDiffEq = "6"
 RuntimeGeneratedFunctions = "0.5"
 SBML = "1"
 SpecialFunctions = "2"
->>>>>>> 8ba58f90
 
 [extras]
 CSV = "336ed68f-0bac-5ca0-87d4-7b16caf5d00b"
