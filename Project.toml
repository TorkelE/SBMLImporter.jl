--- conflicted
+++ resolved
@@ -12,12 +12,9 @@
 SpecialFunctions = "276daf66-3868-5448-9aa4-cd146d93841b"
 
 [compat]
-<<<<<<< HEAD
 ModelingToolkit = "8"
-=======
 SBML = "1"
 SpecialFunctions = "2"
->>>>>>> 41295a97
 
 [extras]
 CSV = "336ed68f-0bac-5ca0-87d4-7b16caf5d00b"
